// Copyright (c) Zefchain Labs, Inc.
// SPDX-License-Identifier: Apache-2.0

//! Implements [`crate::store::KeyValueStore`] for the ScyllaDB database.
//!
//! The current connection is done via a Session and a corresponding primary key called
//! "namespace". The maximum number of concurrent queries is controlled by
//! `max_concurrent_queries`.

use std::{
    collections::{BTreeSet, HashMap},
    ops::Deref,
    sync::Arc,
};

use async_lock::{Semaphore, SemaphoreGuard};
use futures::{future::join_all, StreamExt as _};
use linera_base::ensure;
use scylla::{
    client::{
        execution_profile::{ExecutionProfile, ExecutionProfileHandle},
        session::Session,
        session_builder::SessionBuilder,
    },
    deserialize::{DeserializationError, TypeCheckError},
    errors::{
        DbError, ExecutionError, IntoRowsResultError, NewSessionError, NextPageError, NextRowError,
        PagerExecutionError, PrepareError, RequestAttemptError, RequestError, RowsError,
    },
    policies::{
        load_balancing::{DefaultPolicy, LoadBalancingPolicy},
        retry::DefaultRetryPolicy,
    },
    response::PagingState,
    statement::{batch::BatchType, prepared::PreparedStatement, Consistency},
};
use serde::{Deserialize, Serialize};
use thiserror::Error;

#[cfg(with_metrics)]
use crate::metering::MeteredDatabase;
#[cfg(with_testing)]
use crate::store::TestKeyValueDatabase;
use crate::{
    batch::UnorderedBatch,
    common::{get_uleb128_size, get_upper_bound_option},
    journaling::{JournalConsistencyError, JournalingKeyValueDatabase},
    lru_caching::{LruCachingConfig, LruCachingDatabase},
    store::{
        DirectWritableKeyValueStore, KeyValueDatabase, KeyValueStoreError, ReadableKeyValueStore,
        WithError,
    },
    value_splitting::{ValueSplittingDatabase, ValueSplittingError},
    FutureSyncExt as _,
};

/// Fundamental constant in ScyllaDB: The maximum size of a multi keys query
/// The limit is in reality 100. But we need one entry for the root key.
const MAX_MULTI_KEYS: usize = 100 - 1;

/// The maximal size of an operation on ScyllaDB seems to be 16 MiB
/// https://www.scylladb.com/2019/03/27/best-practices-for-scylla-applications/
/// "There is a hard limit at 16 MiB, and nothing bigger than that can arrive at once
///  at the database at any particular time"
/// So, we set up the maximal size of 16 MiB - 10 KiB for the values and 10 KiB for the keys
/// We also arbitrarily decrease the size by 4000 bytes because an amount of size is
/// taken internally by the database.
const RAW_MAX_VALUE_SIZE: usize = 16 * 1024 * 1024 - 10 * 1024 - 4000;
const MAX_KEY_SIZE: usize = 10 * 1024;
const MAX_BATCH_TOTAL_SIZE: usize = RAW_MAX_VALUE_SIZE + MAX_KEY_SIZE;

/// The `RAW_MAX_VALUE_SIZE` is the maximum size on the ScyllaDB storage.
/// However, the value being written can also be the serialization of a `SimpleUnorderedBatch`
/// Therefore the actual `MAX_VALUE_SIZE` is lower.
/// At the maximum the key size is 1024 bytes (see below) and we pack just one entry.
/// So if the key has 1024 bytes this gets us the inequality
/// `1 + 1 + 1 + serialized_size(MAX_KEY_SIZE)? + serialized_size(x)? <= RAW_MAX_VALUE_SIZE`.
/// and so this simplifies to `1 + 1 + 1 + (2 + 10240) + (4 + x) <= RAW_MAX_VALUE_SIZE`
/// Note on the above formula:
/// * We write 4 because `get_uleb128_size(RAW_MAX_VALUE_SIZE) = 4)`
/// * We write `1 + 1 + 1`  because the `UnorderedBatch` has three entries.
///
/// This gets us to a maximal value of 16752727.
const VISIBLE_MAX_VALUE_SIZE: usize = RAW_MAX_VALUE_SIZE
    - MAX_KEY_SIZE
    - get_uleb128_size(RAW_MAX_VALUE_SIZE)
    - get_uleb128_size(MAX_KEY_SIZE)
    - 3;

/// The constant 14000 is an empirical constant that was found to be necessary
/// to make the ScyllaDB system work. We have not been able to find this or
/// a similar constant in the source code or the documentation.
/// An experimental approach gets us that 14796 is the latest value that is
/// correct.
const MAX_BATCH_SIZE: usize = 5000;

/// The keyspace to use for the ScyllaDB database.
const KEYSPACE: &str = "kv";

/// The client for ScyllaDB:
/// * The session allows to pass queries
/// * The namespace that is being assigned to the database
/// * The prepared queries used for implementing the features of `KeyValueStore`.
struct ScyllaDbClient {
    session: Session,
    namespace: String,
    read_value: PreparedStatement,
    contains_key: PreparedStatement,
    write_batch_delete_prefix_unbounded: PreparedStatement,
    write_batch_delete_prefix_bounded: PreparedStatement,
    write_batch_deletion: PreparedStatement,
    write_batch_insertion: PreparedStatement,
    find_keys_by_prefix_unbounded: PreparedStatement,
    find_keys_by_prefix_bounded: PreparedStatement,
    find_key_values_by_prefix_unbounded: PreparedStatement,
    find_key_values_by_prefix_bounded: PreparedStatement,
    multi_key_values: papaya::HashMap<usize, PreparedStatement>,
    multi_keys: papaya::HashMap<usize, PreparedStatement>,
}

impl ScyllaDbClient {
    async fn new(session: Session, namespace: &str) -> Result<Self, ScyllaDbStoreInternalError> {
        let namespace = namespace.to_string();
        let read_value = session
            .prepare(format!(
                "SELECT v FROM {}.{} WHERE root_key = ? AND k = ?",
                KEYSPACE, namespace
            ))
            .await?;

        let contains_key = session
            .prepare(format!(
                "SELECT root_key FROM {}.{} WHERE root_key = ? AND k = ?",
                KEYSPACE, namespace
            ))
            .await?;

        let write_batch_delete_prefix_unbounded = session
            .prepare(format!(
                "DELETE FROM {}.{} WHERE root_key = ? AND k >= ?",
                KEYSPACE, namespace
            ))
            .await?;

        let write_batch_delete_prefix_bounded = session
            .prepare(format!(
                "DELETE FROM {}.{} WHERE root_key = ? AND k >= ? AND k < ?",
                KEYSPACE, namespace
            ))
            .await?;

        let write_batch_deletion = session
            .prepare(format!(
                "DELETE FROM {}.{} WHERE root_key = ? AND k = ?",
                KEYSPACE, namespace
            ))
            .await?;

        let write_batch_insertion = session
            .prepare(format!(
                "INSERT INTO {}.{} (root_key, k, v) VALUES (?, ?, ?)",
                KEYSPACE, namespace
            ))
            .await?;

        let find_keys_by_prefix_unbounded = session
            .prepare(format!(
                "SELECT k FROM {}.{} WHERE root_key = ? AND k >= ?",
                KEYSPACE, namespace
            ))
            .await?;

        let find_keys_by_prefix_bounded = session
            .prepare(format!(
                "SELECT k FROM {}.{} WHERE root_key = ? AND k >= ? AND k < ?",
                KEYSPACE, namespace
            ))
            .await?;

        let find_key_values_by_prefix_unbounded = session
            .prepare(format!(
                "SELECT k,v FROM {}.{} WHERE root_key = ? AND k >= ?",
                KEYSPACE, namespace
            ))
            .await?;

        let find_key_values_by_prefix_bounded = session
            .prepare(format!(
                "SELECT k,v FROM {}.{} WHERE root_key = ? AND k >= ? AND k < ?",
                KEYSPACE, namespace
            ))
            .await?;

        Ok(Self {
            session,
            namespace,
            read_value,
            contains_key,
            write_batch_delete_prefix_unbounded,
            write_batch_delete_prefix_bounded,
            write_batch_deletion,
            write_batch_insertion,
            find_keys_by_prefix_unbounded,
            find_keys_by_prefix_bounded,
            find_key_values_by_prefix_unbounded,
            find_key_values_by_prefix_bounded,
            multi_key_values: papaya::HashMap::new(),
            multi_keys: papaya::HashMap::new(),
        })
    }

    fn build_default_policy() -> Arc<dyn LoadBalancingPolicy> {
        DefaultPolicy::builder().token_aware(true).build()
    }

    fn build_default_execution_profile_handle(
        policy: Arc<dyn LoadBalancingPolicy>,
    ) -> ExecutionProfileHandle {
        let default_profile = ExecutionProfile::builder()
            .load_balancing_policy(policy)
            .retry_policy(Arc::new(DefaultRetryPolicy::new()))
            .consistency(Consistency::LocalQuorum)
            .build();
        default_profile.into_handle()
    }

    async fn build_default_session(uri: &str) -> Result<Session, ScyllaDbStoreInternalError> {
        // This explicitly sets a lot of default parameters for clarity and for making future changes
        // easier.
        SessionBuilder::new()
            .known_node(uri)
            .default_execution_profile_handle(Self::build_default_execution_profile_handle(
                Self::build_default_policy(),
            ))
            .build()
            .boxed_sync()
            .await
            .map_err(Into::into)
    }

    async fn get_multi_key_values_statement(
        &self,
        num_markers: usize,
    ) -> Result<PreparedStatement, ScyllaDbStoreInternalError> {
        if let Some(prepared_statement) = self.multi_key_values.pin().get(&num_markers) {
            return Ok(prepared_statement.clone());
        }
        let markers = std::iter::repeat_n("?", num_markers)
            .collect::<Vec<_>>()
            .join(",");
        let prepared_statement = self
            .session
            .prepare(format!(
                "SELECT k,v FROM {}.{} WHERE root_key = ? AND k IN ({})",
                KEYSPACE, self.namespace, markers
            ))
            .await?;
        self.multi_key_values
            .pin()
            .insert(num_markers, prepared_statement.clone());
        Ok(prepared_statement)
    }

    async fn get_multi_keys_statement(
        &self,
        num_markers: usize,
    ) -> Result<PreparedStatement, ScyllaDbStoreInternalError> {
        if let Some(prepared_statement) = self.multi_keys.pin().get(&num_markers) {
            return Ok(prepared_statement.clone());
        };
        let markers = std::iter::repeat_n("?", num_markers)
            .collect::<Vec<_>>()
            .join(",");
        let prepared_statement = self
            .session
            .prepare(format!(
                "SELECT k FROM {}.{} WHERE root_key = ? AND k IN ({})",
                KEYSPACE, self.namespace, markers
            ))
            .await?;
        self.multi_keys
            .pin()
            .insert(num_markers, prepared_statement.clone());
        Ok(prepared_statement)
    }

    fn check_key_size(key: &[u8]) -> Result<(), ScyllaDbStoreInternalError> {
        ensure!(
            key.len() <= MAX_KEY_SIZE,
            ScyllaDbStoreInternalError::KeyTooLong
        );
        Ok(())
    }

    fn check_value_size(value: &[u8]) -> Result<(), ScyllaDbStoreInternalError> {
        ensure!(
            value.len() <= RAW_MAX_VALUE_SIZE,
            ScyllaDbStoreInternalError::ValueTooLong
        );
        Ok(())
    }

    fn check_batch_len(batch: &UnorderedBatch) -> Result<(), ScyllaDbStoreInternalError> {
        ensure!(
            batch.len() <= MAX_BATCH_SIZE,
            ScyllaDbStoreInternalError::BatchTooLong
        );
        Ok(())
    }

    async fn read_value_internal(
        &self,
        root_key: &[u8],
        key: Vec<u8>,
    ) -> Result<Option<Vec<u8>>, ScyllaDbStoreInternalError> {
        Self::check_key_size(&key)?;
        let session = &self.session;
        // Read the value of a key
        let values = (root_key.to_vec(), key);

        let (result, _) = session
            .execute_single_page(&self.read_value, &values, PagingState::start())
            .await?;
        let rows = result.into_rows_result()?;
        let mut rows = rows.rows::<(Vec<u8>,)>()?;
        Ok(match rows.next() {
            Some(row) => Some(row?.0),
            None => None,
        })
    }

    fn get_occurrences_map(
        keys: Vec<Vec<u8>>,
    ) -> Result<HashMap<Vec<u8>, Vec<usize>>, ScyllaDbStoreInternalError> {
        let mut map = HashMap::<Vec<u8>, Vec<usize>>::new();
        for (i_key, key) in keys.into_iter().enumerate() {
            Self::check_key_size(&key)?;
            map.entry(key).or_default().push(i_key);
        }
        Ok(map)
    }

    async fn read_multi_values_internal(
        &self,
        root_key: &[u8],
        keys: Vec<Vec<u8>>,
    ) -> Result<Vec<Option<Vec<u8>>>, ScyllaDbStoreInternalError> {
        let mut values = vec![None; keys.len()];
        let map = Self::get_occurrences_map(keys)?;
        let statement = self.get_multi_key_values_statement(map.len()).await?;
        let mut inputs = vec![root_key.to_vec()];
        inputs.extend(map.keys().cloned());
        let mut rows = Box::pin(self.session.execute_iter(statement, &inputs))
            .await?
            .rows_stream::<(Vec<u8>, Vec<u8>)>()?;

        while let Some(row) = rows.next().await {
            let (key, value) = row?;
            for i_key in &map[&key] {
                values[*i_key] = Some(value.clone());
            }
        }
        Ok(values)
    }

    async fn contains_keys_internal(
        &self,
        root_key: &[u8],
        keys: Vec<Vec<u8>>,
    ) -> Result<Vec<bool>, ScyllaDbStoreInternalError> {
        let mut values = vec![false; keys.len()];
        let map = Self::get_occurrences_map(keys)?;
        let statement = self.get_multi_keys_statement(map.len()).await?;
        let mut inputs = vec![root_key.to_vec()];
        inputs.extend(map.keys().cloned());
        let mut rows = Box::pin(self.session.execute_iter(statement, &inputs))
            .await?
            .rows_stream::<(Vec<u8>,)>()?;

        while let Some(row) = rows.next().await {
            let (key,) = row?;
            for i_key in &map[&key] {
                values[*i_key] = true;
            }
        }

        Ok(values)
    }

    async fn contains_key_internal(
        &self,
        root_key: &[u8],
        key: Vec<u8>,
    ) -> Result<bool, ScyllaDbStoreInternalError> {
        Self::check_key_size(&key)?;
        let session = &self.session;
        // Read the value of a key
        let values = (root_key.to_vec(), key);

        let (result, _) = session
            .execute_single_page(&self.contains_key, &values, PagingState::start())
            .await?;
        let rows = result.into_rows_result()?;
        let mut rows = rows.rows::<(Vec<u8>,)>()?;
        Ok(rows.next().is_some())
    }

    async fn write_batch_internal(
        &self,
        root_key: &[u8],
        batch: UnorderedBatch,
    ) -> Result<(), ScyllaDbStoreInternalError> {
        let session = &self.session;
        let mut batch_query = scylla::statement::batch::Batch::new(BatchType::Unlogged);
        let mut batch_values = Vec::new();
        let query1 = &self.write_batch_delete_prefix_unbounded;
        let query2 = &self.write_batch_delete_prefix_bounded;
        Self::check_batch_len(&batch)?;
        for key_prefix in batch.key_prefix_deletions {
            Self::check_key_size(&key_prefix)?;
            match get_upper_bound_option(&key_prefix) {
                None => {
                    let values = vec![root_key.to_vec(), key_prefix];
                    batch_values.push(values);
                    batch_query.append_statement(query1.clone());
                }
                Some(upper_bound) => {
                    let values = vec![root_key.to_vec(), key_prefix, upper_bound];
                    batch_values.push(values);
                    batch_query.append_statement(query2.clone());
                }
            }
        }
        let query3 = &self.write_batch_deletion;
        for key in batch.simple_unordered_batch.deletions {
            Self::check_key_size(&key)?;
            let values = vec![root_key.to_vec(), key];
            batch_values.push(values);
            batch_query.append_statement(query3.clone());
        }
        let query4 = &self.write_batch_insertion;
        for (key, value) in batch.simple_unordered_batch.insertions {
            Self::check_key_size(&key)?;
            Self::check_value_size(&value)?;
            let values = vec![root_key.to_vec(), key, value];
            batch_values.push(values);
            batch_query.append_statement(query4.clone());
        }
        session.batch(&batch_query, batch_values).await?;
        Ok(())
    }

    async fn find_keys_by_prefix_internal(
        &self,
        root_key: &[u8],
        key_prefix: Vec<u8>,
    ) -> Result<Vec<Vec<u8>>, ScyllaDbStoreInternalError> {
        Self::check_key_size(&key_prefix)?;
        let session = &self.session;
        // Read the value of a key
        let len = key_prefix.len();
        let query_unbounded = &self.find_keys_by_prefix_unbounded;
        let query_bounded = &self.find_keys_by_prefix_bounded;
        let rows = match get_upper_bound_option(&key_prefix) {
            None => {
                let values = (root_key.to_vec(), key_prefix.clone());
                Box::pin(session.execute_iter(query_unbounded.clone(), values)).await?
            }
            Some(upper_bound) => {
                let values = (root_key.to_vec(), key_prefix.clone(), upper_bound);
                Box::pin(session.execute_iter(query_bounded.clone(), values)).await?
            }
        };
        let mut rows = rows.rows_stream::<(Vec<u8>,)>()?;
        let mut keys = Vec::new();
        while let Some(row) = rows.next().await {
            let (key,) = row?;
            let short_key = key[len..].to_vec();
            keys.push(short_key);
        }
        Ok(keys)
    }

    async fn find_key_values_by_prefix_internal(
        &self,
        root_key: &[u8],
        key_prefix: Vec<u8>,
    ) -> Result<Vec<(Vec<u8>, Vec<u8>)>, ScyllaDbStoreInternalError> {
        Self::check_key_size(&key_prefix)?;
        let session = &self.session;
        // Read the value of a key
        let len = key_prefix.len();
        let query_unbounded = &self.find_key_values_by_prefix_unbounded;
        let query_bounded = &self.find_key_values_by_prefix_bounded;
        let rows = match get_upper_bound_option(&key_prefix) {
            None => {
                let values = (root_key.to_vec(), key_prefix.clone());
                Box::pin(session.execute_iter(query_unbounded.clone(), values)).await?
            }
            Some(upper_bound) => {
                let values = (root_key.to_vec(), key_prefix.clone(), upper_bound);
                Box::pin(session.execute_iter(query_bounded.clone(), values)).await?
            }
        };
        let mut rows = rows.rows_stream::<(Vec<u8>, Vec<u8>)>()?;
        let mut key_values = Vec::new();
        while let Some(row) = rows.next().await {
            let (key, value) = row?;
            let short_key = key[len..].to_vec();
            key_values.push((short_key, value));
        }
        Ok(key_values)
    }
}

/// The client itself and the keeping of the count of active connections.
#[derive(Clone)]
pub struct ScyllaDbStoreInternal {
    store: Arc<ScyllaDbClient>,
    semaphore: Option<Arc<Semaphore>>,
    max_stream_queries: usize,
    root_key: Vec<u8>,
}

/// Database-level connection to ScyllaDB for managing namespaces and partitions.
#[derive(Clone)]
pub struct ScyllaDbDatabaseInternal {
    store: Arc<ScyllaDbClient>,
    semaphore: Option<Arc<Semaphore>>,
    max_stream_queries: usize,
}

impl WithError for ScyllaDbDatabaseInternal {
    type Error = ScyllaDbStoreInternalError;
}

/// The error type for [`ScyllaDbStoreInternal`]
#[derive(Error, Debug)]
pub enum ScyllaDbStoreInternalError {
    /// BCS serialization error.
    #[error(transparent)]
    BcsError(#[from] bcs::Error),

    /// The key must have at most `MAX_KEY_SIZE` bytes
    #[error("The key must have at most MAX_KEY_SIZE")]
    KeyTooLong,

    /// The value must have at most `RAW_MAX_VALUE_SIZE` bytes
    #[error("The value must have at most RAW_MAX_VALUE_SIZE")]
    ValueTooLong,

    /// A deserialization error in ScyllaDB
    #[error(transparent)]
    DeserializationError(#[from] DeserializationError),

    /// A row error in ScyllaDB
    #[error(transparent)]
    RowsError(#[from] RowsError),

    /// A type error in the accessed data in ScyllaDB
    #[error(transparent)]
    IntoRowsResultError(#[from] IntoRowsResultError),

    /// A type check error in ScyllaDB
    #[error(transparent)]
    TypeCheckError(#[from] TypeCheckError),

    /// A query error in ScyllaDB
    #[error(transparent)]
    PagerExecutionError(#[from] PagerExecutionError),

    /// A query error in ScyllaDB
    #[error(transparent)]
    ScyllaDbNewSessionError(#[from] NewSessionError),

    /// Namespace contains forbidden characters
    #[error("Namespace contains forbidden characters")]
    InvalidNamespace,

    /// The journal is not coherent
    #[error(transparent)]
    JournalConsistencyError(#[from] JournalConsistencyError),

    /// The batch is too long to be written
    #[error("The batch is too long to be written")]
    BatchTooLong,

    /// A prepare error in ScyllaDB
    #[error(transparent)]
    PrepareError(#[from] PrepareError),

    /// An execution error in ScyllaDB
    #[error(transparent)]
    ExecutionError(#[from] ExecutionError),

    /// A next row error in ScyllaDB
    #[error(transparent)]
    NextRowError(#[from] NextRowError),
}

impl KeyValueStoreError for ScyllaDbStoreInternalError {
    const BACKEND: &'static str = "scylla_db";
}

impl WithError for ScyllaDbStoreInternal {
    type Error = ScyllaDbStoreInternalError;
}

impl ReadableKeyValueStore for ScyllaDbStoreInternal {
    const MAX_KEY_SIZE: usize = MAX_KEY_SIZE;

    fn max_stream_queries(&self) -> usize {
        self.max_stream_queries
    }

    async fn read_value_bytes(
        &self,
        key: &[u8],
    ) -> Result<Option<Vec<u8>>, ScyllaDbStoreInternalError> {
        let store = self.store.deref();
        let _guard = self.acquire().await;
        Box::pin(store.read_value_internal(&self.root_key, key.to_vec())).await
    }

    async fn contains_key(&self, key: &[u8]) -> Result<bool, ScyllaDbStoreInternalError> {
        let store = self.store.deref();
        let _guard = self.acquire().await;
        Box::pin(store.contains_key_internal(&self.root_key, key.to_vec())).await
    }

    async fn contains_keys(
        &self,
        keys: Vec<Vec<u8>>,
    ) -> Result<Vec<bool>, ScyllaDbStoreInternalError> {
        if keys.is_empty() {
            return Ok(Vec::new());
        }
        let store = self.store.deref();
        let _guard = self.acquire().await;
        let handles = keys
            .chunks(MAX_MULTI_KEYS)
            .map(|keys| store.contains_keys_internal(&self.root_key, keys.to_vec()));
        let results: Vec<_> = join_all(handles)
            .await
            .into_iter()
            .collect::<Result<_, _>>()?;
        Ok(results.into_iter().flatten().collect())
    }

    async fn read_multi_values_bytes(
        &self,
        keys: Vec<Vec<u8>>,
    ) -> Result<Vec<Option<Vec<u8>>>, ScyllaDbStoreInternalError> {
        if keys.is_empty() {
            return Ok(Vec::new());
        }
        let store = self.store.deref();
        let _guard = self.acquire().await;
        let handles = keys
            .chunks(MAX_MULTI_KEYS)
            .map(|keys| store.read_multi_values_internal(&self.root_key, keys.to_vec()));
        let results: Vec<_> = join_all(handles)
            .await
            .into_iter()
            .collect::<Result<_, _>>()?;
        Ok(results.into_iter().flatten().collect())
    }

    async fn find_keys_by_prefix(
        &self,
        key_prefix: &[u8],
    ) -> Result<Vec<Vec<u8>>, ScyllaDbStoreInternalError> {
        let store = self.store.deref();
        let _guard = self.acquire().await;
        Box::pin(store.find_keys_by_prefix_internal(&self.root_key, key_prefix.to_vec())).await
    }

    async fn find_key_values_by_prefix(
        &self,
        key_prefix: &[u8],
    ) -> Result<Vec<(Vec<u8>, Vec<u8>)>, ScyllaDbStoreInternalError> {
        let store = self.store.deref();
        let _guard = self.acquire().await;
        Box::pin(store.find_key_values_by_prefix_internal(&self.root_key, key_prefix.to_vec()))
            .await
    }
}

impl DirectWritableKeyValueStore for ScyllaDbStoreInternal {
    const MAX_BATCH_SIZE: usize = MAX_BATCH_SIZE;
    const MAX_BATCH_TOTAL_SIZE: usize = MAX_BATCH_TOTAL_SIZE;
    const MAX_VALUE_SIZE: usize = VISIBLE_MAX_VALUE_SIZE;

    // ScyllaDB cannot take a `crate::batch::Batch` directly. Indeed, if a delete is
    // followed by a write, then the delete takes priority. See the sentence "The first
    // tie-breaking rule when two cells have the same write timestamp is that dead cells
    // win over live cells" from
    // https://github.com/scylladb/scylladb/blob/master/docs/dev/timestamp-conflict-resolution.md
    type Batch = UnorderedBatch;

    async fn write_batch(&self, batch: Self::Batch) -> Result<(), ScyllaDbStoreInternalError> {
        let store = self.store.deref();
        let _guard = self.acquire().await;
        store.write_batch_internal(&self.root_key, batch).await
    }
}

// ScyllaDB requires that the keys are non-empty.
fn get_big_root_key(root_key: &[u8]) -> Vec<u8> {
    let mut big_key = vec![0];
    big_key.extend(root_key);
    big_key
}

/// The type for building a new ScyllaDB Key Value Store
#[derive(Clone, Debug, Deserialize, Serialize)]
pub struct ScyllaDbStoreInternalConfig {
    /// The URL to which the requests have to be sent
    pub uri: String,
    /// Maximum number of concurrent database queries allowed for this client.
    pub max_concurrent_queries: Option<usize>,
    /// Preferred buffer size for async streams.
    pub max_stream_queries: usize,
    /// The replication factor.
    pub replication_factor: u32,
}

impl KeyValueDatabase for ScyllaDbDatabaseInternal {
    type Config = ScyllaDbStoreInternalConfig;
    type Store = ScyllaDbStoreInternal;

    fn get_name() -> String {
        "scylladb internal".to_string()
    }

    async fn connect(
        config: &Self::Config,
        namespace: &str,
    ) -> Result<Self, ScyllaDbStoreInternalError> {
        Self::check_namespace(namespace)?;
        let session = ScyllaDbClient::build_default_session(&config.uri).await?;
        let store = ScyllaDbClient::new(session, namespace).await?;
        let store = Arc::new(store);
        let semaphore = config
            .max_concurrent_queries
            .map(|n| Arc::new(Semaphore::new(n)));
        let max_stream_queries = config.max_stream_queries;
        Ok(Self {
            store,
            semaphore,
            max_stream_queries,
        })
    }

    fn open_shared(&self, root_key: &[u8]) -> Result<Self::Store, ScyllaDbStoreInternalError> {
        let store = self.store.clone();
        let semaphore = self.semaphore.clone();
        let max_stream_queries = self.max_stream_queries;
        let root_key = get_big_root_key(root_key);
        Ok(ScyllaDbStoreInternal {
            store,
            semaphore,
            max_stream_queries,
            root_key,
        })
    }

    fn open_exclusive(&self, root_key: &[u8]) -> Result<Self::Store, ScyllaDbStoreInternalError> {
        self.open_shared(root_key)
    }

    async fn list_all(config: &Self::Config) -> Result<Vec<String>, ScyllaDbStoreInternalError> {
        let session = ScyllaDbClient::build_default_session(&config.uri).await?;
        let statement = session
            .prepare(format!("DESCRIBE KEYSPACE {}", KEYSPACE))
            .await?;
        let result = Box::pin(session.execute_iter(statement, &[])).await;
        let miss_msg = format!("'{}' not found in keyspaces", KEYSPACE);
        let result = match result {
            Ok(result) => result,
            Err(error) => {
                let invalid_or_keyspace_not_found = match &error {
                    PagerExecutionError::NextPageError(NextPageError::RequestFailure(
                        RequestError::LastAttemptError(RequestAttemptError::DbError(db_error, msg)),
                    )) => *db_error == DbError::Invalid && msg.as_str() == miss_msg,
                    _ => false,
                };
                if invalid_or_keyspace_not_found {
                    return Ok(Vec::new());
                } else {
                    return Err(ScyllaDbStoreInternalError::PagerExecutionError(error));
                }
            }
        };
        let mut namespaces = Vec::new();
        let mut rows_stream = result.rows_stream::<(String, String, String, String)>()?;
        while let Some(row) = rows_stream.next().await {
            let (_, object_kind, name, _) = row?;
            if object_kind == "table" {
                namespaces.push(name);
            }
        }
        Ok(namespaces)
    }

    async fn list_root_keys(&self) -> Result<Vec<Vec<u8>>, ScyllaDbStoreInternalError> {
        let statement = self
            .store
            .session
            .prepare(format!(
                "SELECT root_key FROM {}.\"{}\" ALLOW FILTERING",
                KEYSPACE, self.store.namespace
            ))
            .await?;

        // Execute the query
<<<<<<< HEAD
        let rows = self.store.session.execute_iter(statement, &[]).await?;
=======
        let rows = Box::pin(session.execute_iter(statement, &[])).await?;
>>>>>>> 5b011e4c
        let mut rows = rows.rows_stream::<(Vec<u8>,)>()?;
        let mut root_keys = BTreeSet::new();
        while let Some(row) = rows.next().await {
            let (root_key,) = row?;
            let root_key = root_key[1..].to_vec();
            root_keys.insert(root_key);
        }
        Ok(root_keys.into_iter().collect::<Vec<_>>())
    }

    async fn delete_all(store_config: &Self::Config) -> Result<(), ScyllaDbStoreInternalError> {
        let session = ScyllaDbClient::build_default_session(&store_config.uri).await?;
        let statement = session
            .prepare(format!("DROP KEYSPACE IF EXISTS {}", KEYSPACE))
            .await?;

        session
            .execute_single_page(&statement, &[], PagingState::start())
            .await?;
        Ok(())
    }

    async fn exists(
        config: &Self::Config,
        namespace: &str,
    ) -> Result<bool, ScyllaDbStoreInternalError> {
        Self::check_namespace(namespace)?;
        let session = ScyllaDbClient::build_default_session(&config.uri).await?;

        // We check the way the test can fail. It can fail in different ways.
        let result = session
            .prepare(format!(
                "SELECT root_key FROM {}.{} LIMIT 1 ALLOW FILTERING",
                KEYSPACE, namespace
            ))
            .await;

        // The missing table translates into a very specific error that we matched
        let miss_msg1 = format!("unconfigured table {}", namespace);
        let miss_msg1 = miss_msg1.as_str();
        let miss_msg2 = "Undefined name root_key in selection clause";
        let miss_msg3 = format!("Keyspace {} does not exist", KEYSPACE);
        let Err(error) = result else {
            // If OK, then the table exists
            return Ok(true);
        };
        let missing_table = match &error {
            PrepareError::AllAttemptsFailed {
                first_attempt: RequestAttemptError::DbError(db_error, msg),
            } => {
                if *db_error != DbError::Invalid {
                    false
                } else {
                    msg.as_str() == miss_msg1
                        || msg.as_str() == miss_msg2
                        || msg.as_str() == miss_msg3
                }
            }
            _ => false,
        };
        if missing_table {
            Ok(false)
        } else {
            Err(ScyllaDbStoreInternalError::PrepareError(error))
        }
    }

    async fn create(
        config: &Self::Config,
        namespace: &str,
    ) -> Result<(), ScyllaDbStoreInternalError> {
        Self::check_namespace(namespace)?;
        let session = ScyllaDbClient::build_default_session(&config.uri).await?;

        // Create a keyspace if it doesn't exist
        let statement = session
            .prepare(format!(
                "CREATE KEYSPACE IF NOT EXISTS {} WITH REPLICATION = {{ \
                    'class' : 'NetworkTopologyStrategy', \
                    'replication_factor' : {} \
                }}",
                KEYSPACE, config.replication_factor
            ))
            .await?;
        session
            .execute_single_page(&statement, &[], PagingState::start())
            .await?;

        // This explicitly sets a lot of default parameters for clarity and for making future
        // changes easier.
        let statement = session
            .prepare(format!(
                "CREATE TABLE {}.{} (\
                    root_key blob, \
                    k blob, \
                    v blob, \
                    PRIMARY KEY (root_key, k) \
                ) \
                WITH compaction = {{ \
                    'class'            : 'SizeTieredCompactionStrategy', \
                    'min_sstable_size' : 52428800, \
                    'bucket_low'       : 0.5, \
                    'bucket_high'      : 1.5, \
                    'min_threshold'    : 4, \
                    'max_threshold'    : 32 \
                }} \
                AND compression = {{ \
                    'sstable_compression': 'LZ4Compressor', \
                    'chunk_length_in_kb':'4' \
                }} \
                AND caching = {{ \
                    'enabled': 'true' \
                }}",
                KEYSPACE, namespace
            ))
            .await?;
        session
            .execute_single_page(&statement, &[], PagingState::start())
            .await?;
        Ok(())
    }

    async fn delete(
        config: &Self::Config,
        namespace: &str,
    ) -> Result<(), ScyllaDbStoreInternalError> {
        Self::check_namespace(namespace)?;
        let session = ScyllaDbClient::build_default_session(&config.uri).await?;
        let statement = session
            .prepare(format!("DROP TABLE IF EXISTS {}.{};", KEYSPACE, namespace))
            .await?;
        session
            .execute_single_page(&statement, &[], PagingState::start())
            .await?;
        Ok(())
    }
}

impl ScyllaDbStoreInternal {
    /// Obtains the semaphore lock on the database if needed.
    async fn acquire(&self) -> Option<SemaphoreGuard<'_>> {
        match &self.semaphore {
            None => None,
            Some(count) => Some(count.acquire().await),
        }
    }
}

impl ScyllaDbDatabaseInternal {
    fn check_namespace(namespace: &str) -> Result<(), ScyllaDbStoreInternalError> {
        if !namespace.is_empty()
            && namespace.len() <= 48
            && namespace
                .chars()
                .all(|c| c.is_ascii_alphanumeric() || c == '_')
        {
            return Ok(());
        }
        Err(ScyllaDbStoreInternalError::InvalidNamespace)
    }
}

#[cfg(with_testing)]
impl TestKeyValueDatabase for JournalingKeyValueDatabase<ScyllaDbDatabaseInternal> {
    async fn new_test_config() -> Result<ScyllaDbStoreInternalConfig, ScyllaDbStoreInternalError> {
        // TODO(#4114): Read the port from an environment variable.
        let uri = "localhost:9042".to_string();
        Ok(ScyllaDbStoreInternalConfig {
            uri,
            max_concurrent_queries: Some(10),
            max_stream_queries: 10,
            replication_factor: 1,
        })
    }
}

/// The `ScyllaDbDatabase` composed type with metrics
#[cfg(with_metrics)]
pub type ScyllaDbDatabase = MeteredDatabase<
    LruCachingDatabase<
        MeteredDatabase<
            ValueSplittingDatabase<
                MeteredDatabase<JournalingKeyValueDatabase<ScyllaDbDatabaseInternal>>,
            >,
        >,
    >,
>;

/// The `ScyllaDbDatabase` composed type
#[cfg(not(with_metrics))]
pub type ScyllaDbDatabase = LruCachingDatabase<
    ValueSplittingDatabase<JournalingKeyValueDatabase<ScyllaDbDatabaseInternal>>,
>;

/// The `ScyllaDbStoreConfig` input type
pub type ScyllaDbStoreConfig = LruCachingConfig<ScyllaDbStoreInternalConfig>;

/// The combined error type for the `ScyllaDbDatabase`.
pub type ScyllaDbStoreError = ValueSplittingError<ScyllaDbStoreInternalError>;<|MERGE_RESOLUTION|>--- conflicted
+++ resolved
@@ -814,11 +814,7 @@
             .await?;
 
         // Execute the query
-<<<<<<< HEAD
-        let rows = self.store.session.execute_iter(statement, &[]).await?;
-=======
-        let rows = Box::pin(session.execute_iter(statement, &[])).await?;
->>>>>>> 5b011e4c
+        let rows = Box::pin(self.store.session.execute_iter(statement, &[])).await?;
         let mut rows = rows.rows_stream::<(Vec<u8>,)>()?;
         let mut root_keys = BTreeSet::new();
         while let Some(row) = rows.next().await {
